--- conflicted
+++ resolved
@@ -25,11 +25,7 @@
 
 ## Julia Programming Language
 
-<<<<<<< HEAD
-We will use Julia v1.9.3 in the summer school. We recommend using [juliaup](https://github.com/JuliaLang/juliaup) to install and manage Julia versions. Juliaup makes it trivial to upgrade to new Julia releases or even use old ones. Alternatively,  you can download the version appropriate for your setup from here: [Julia Programming Language](https://julialang.org/downloads/)
-=======
 We will use Julia v1.9 in the summer school. We recommend using [Juliaup](https://github.com/JuliaLang/juliaup) to install and manage Julia versions. Juliaup makes it trivial to upgrade to new Julia releases or even use old ones. Alternatively,  you can download the version appropriate for your setup from here: [Julia Programming Language](https://julialang.org/downloads/)
->>>>>>> a9d2a377
 
 ## Visual Studio Code (VS Code)
 
