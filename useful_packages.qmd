---
title: "Useful packages"
author: "Phillip Alday"
---

Unlike R, Julia does not immediately expose a huge number of functions, but instead requires loading packages (whether from the standard library or from the broader package ecosystem) for a lot of relevant functionality for statistical analysis.
There are technical reasons for this, such as the ease of using the Julia package system.
One further motivation is that Julia is aimed at a broader "technical computing" audience (like MATLAB or perhaps Python) and less at a "statistical analysis" audience.

This has two important implications:

 1. Even relatively simple programs will often load several packages.
 2. Packages are often focused on adding a relatively narrow set of functionality, which means that "basic" functionality (e.g. reading a CSV file and manipulating it as a DataFrame) is often split across multiple packages. In other words, **see the the first point!**

This notebook is not intended to be an exhaustive list of packages, but rather to highlight a few packages that I suspect will be particularly useful.
Before getting onto the packages, I have one final hint: take advantage of how easy and first-class package management in Julia is.
Having good package management makes reproducible analyses much easier and avoids breaking old analyses when you start a new one. 
The package-manager REPL mode (activated by typing `]` at the `julia>` prompt) is very useful.

# Data wrangling

## Reading data

  - [Arrow.jl](https://arrow.juliadata.org/dev/manual/) a high performance format for data storage, accessible in R via the [`arrow` package](https://arrow.apache.org/docs/r/) and in Python via `pyarrow`. (Confusingly, the function for reading and writing Arrow format files in R is called `read_feather` and `write_feather`, but the modern Arrow format is distinct from the older Feather format provided by the `feather` package.) This is the format that we store the example and test datasets in for MixedModels.jl.

  - [CSV.jl](https://csv.juliadata.org/stable/index.html) useful for reading comma-separated values, tab-separated values and basically everything handled by the `read.csv` and `read.table` family of functions in R.

Note that by default both Arrow.jl and CSV.jl do not return a DataFrame, but rather "column tables" -- named tuples of column vectors.

## DataFrames

Unlike in R, DataFrames are not part of the base language, nor the standard library.

[DataFrames.jl](https://dataframes.juliadata.org/stable/) provides the basic infrastructure around DataFrames, as well as its own [mini language](https://bkamins.github.io/julialang/2020/12/24/minilanguage.html) for doing the split-apply-combine approach that underlies R's `dplyr` and much of the tidyverse.  The DataFrames.jl documentation is the place for looking at how to e.g. read in a [CSV or Arrow file as a DataFrame](https://dataframes.juliadata.org/stable/man/importing_and_exporting/). Note that DataFrames.jl by default depends on [CategoricalArrays.jl](https://categoricalarrays.juliadata.org/stable/) to handle the equivalent of `factor` in the R world, but there is an alternative package for `factor`-like array type in Julia, [PooledArrays.jl](https://github.com/JuliaData/PooledArrays.jl/). PooledArrays are simpler, but more limited than CategoricalArrays and we (Phillip and Doug) sometimes use them in our examples and simulations.
The tables produced by reading an Arrow file have their own representation of factor-like data as `DictEncoded` arrays.

DataFrame.jl's mini language can be a bit daunting, if you're used to manipulations in the style of base R or the tidyverse. For that, there are several options; recently, we'e had particularly nice experiences with [DataFrameMacros.jl](https://github.com/jkrumbiegel/DataFrameMacros.jl) and [Chain.jl](https://github.com/jkrumbiegel/Chain.jl) for a convenient syntax to connect or "pipe" together successive operations. It's your choice whether and which of these add-ons you want to use! Phillip tends to write his code using raw DataFrames.jl, but Doug really enjoys DataFrameMacros.jl.

<<<<<<< HEAD
The recently added [Tidier](https://github.com/TidierOrg/) collection of Julia packages is popular with those coming from the tidyverse.

## Regression
=======
There's also [Tidier.jl](https://tidierorg.github.io/Tidier.jl/stable/), which is "a 100% Julia implementation of the R tidyverse mini-language in Julia". Phillip and Doug aren't huge fans of this package because it encourages patterns from R that they consider problematic, but each user can choose their own path. 😃

# Regression
>>>>>>> a9d2a377

Unlike in R, neither formula processing nor basic regression are part of the base language or the standard library.

The formula syntax and basic contrast-coding schemes in Julia is provided by [StatsModels.jl](https://juliastats.org/StatsModels.jl/v0.6/). By default, MixedModels.jl re-exports the `@formula` macro and most commonly used contrast schemes from StatsModels.jl, so you often don't have to worry about loading StatsModels.jl directly. The same is true for [GLM.jl](https://juliastats.org/GLM.jl/dev/manual/), which provides basic linear and generalized linear models, such as ordinary least squares (OLS) regression and logistic regression, i.e. the classical, non mixed regression models.

The basic functionality looks quite similar to R, e.g.

```julia
julia > lm(@formula(y ~ 1 + x), data)
julia > glm(@formula(y ~ 1 + x), data, Binomial(), LogitLink())
```

but the more general modelling API (also used by MixedModels.jl) is also supported:

```julia
julia > fit(LinearModel, @formula(y ~ 1 + x), mydata)
julia > fit(
  GeneralizedLinearModel,
  @formula(y ~ 1 + x),
  data,
  Binomial(),
  LogitLink(),
)
```

(You can also specify your model matrices directly and skip the formula interface, but we don't recommend this as it's easy to mess up in really subtle but very problematic ways.)

## `@formula`, macros and domain-specific languages

As a sidebar: why is `@formula` a macro and not a normal function? Well, that's because formulas are essentially their own domain-specific language (a variant of [Wilkinson-Rogers notation](https://www.jstor.org/stable/2346786)) and macros are used for manipulating the language itself -- or in this case, handling an entirely new, embedded language! This is also why macros are used by packages like [Turing.jl](https://turing.ml/) and [Soss.jl](https://cscherrer.github.io/Soss.jl/stable/) that define a language for Bayesian probabilistic programming like [PyMC3](https://docs.pymc.io/) or [Stan](https://mc-stan.org/).

## Extensions to the formula syntax

There are several ongoing efforts to extend the formula syntax to include some of the "extras" available in R, e.g. [RegressionFormulae.jl](https://github.com/kleinschmidt/RegressionFormulae.jl) to use the caret (`^`) notation to limit interactions to a certain order (`(a+b+c)^2` generates `a + b + c + a&b + a&c + b&c`, but not `a&b&c`).
Note also that Julia uses `&` to express interactions, not `:` like in R.

## Standardizing Predictors

Although function calls such as `log` can be used within Julia formulae, they must act on a rowwise basis, i.e. on observations. Transformations such as z-scoring or centering (often done with `scale` in R) require knowledge of the entire column. [StandardizedPredictors.jl](https://beacon-biosignals.github.io/StandardizedPredictors.jl/stable/) provides functions for centering, scaling, and z-scoring within the formula. These are treated as pseudo-contrasts and computed on demand, meaning that `predict` and `effects` (see next) computations will handle these transformations on new data (e.g. centering new data *around the mean computed during fitting the original data*) correctly and automatically.

## Effects

John Fox's `effects` package in R (and the related `ggeffects` package for plotting these using `ggplot2`) provides a nice way to visualize a model's overall view of the data. This functionality is provided by [`Effects.jl`](https://beacon-biosignals.github.io/Effects.jl/stable/) and works out-of-the-box with most regression model packages in Julia (including MixedModels.jl). Support for formulae with embedded functions (such as `log`) is not yet complete, but we're working on it!

## Estimated Marginal / Least Square Means

[`Effects.jl`](https://beacon-biosignals.github.io/Effects.jl/stable/) provides a subset of the functionality (basic estimated-marginal means and exhaustive pairwise comparisons) of the R package `emmeans` package. However, it is often better to use sensible, hypothesis-driven contrast coding than to compute all pairwise comparisons after the fact. 😃

# Hypothesis Testing

Classical statistical tests such as the t-test can be found in the package [HypothesisTests.jl](https://github.com/JuliaStats/HypothesisTests.jl/).

# Plotting ecosystem

Throughout this course, we have used the Makie ecosystem for plotting, but there are several alternatives in Julia.

## Makie

The [Makie ecosystem](https://makie.org/) is a relatively new take on graphics that aims to be both powerful and easy to use. Makie.jl itself only provides abstract definitions for many components (and is used in e.g. MixedModelsMakie.jl to define plot types for MixedModels.jl). The actual plotting and rendering is handled by a backend package such as CairoMakie.jl (good for Quarto notebooks or rending static 2D images) and GLMakie.jl (good for dynamic, interactive visuals and 3D images). AlgebraOfGraphics.jl builds a grammar of graphics upon the Makie framework. It's a great way to get good plots very quickly, but extensive customization is still best achieved by using Makie directly.

## Plots.jl

[Plots.jl](https://docs.juliaplots.org/latest/) is the original plotting package in Julia, but we often find it difficult to work with compared to some of the other alternatives. [StatsPlots.jl](https://github.com/JuliaPlots/StatsPlots.jl) builds on this, adding common statistical plots, while [UnicodePlots.jl](https://github.com/Evizero/UnicodePlots.jl) renders plots as Unicode characters directly in the REPL.

[PGFPlotsX.jl](https://kristofferc.github.io/PGFPlotsX.jl/stable/) is a very new package that writes directly to PGF (the format used by LaTeX's tikz framework) and can stand alone or be used as a rendering backend for the Plots.jl ecosystem.

## Gadfly

[Gadfly.jl](https://gadflyjl.org/stable/) was the original attempt to create a plotting system in Julia based on the grammar of graphics (the "gg" in `ggplot2`). Development has largely stalled, but some functionality still exceeds AlgebraOfGraphics.jl, which has taken up the grammar of graphics mantle. Notably, the MixedModels.jl documentation still uses Gadfly as of this writing (early September 2021).

## Others

There are many [other graphics packages available in Julia](https://juliapackages.com/c/graphics), often wrapping well-established frameworks such as [VegaLite](https://www.queryverse.org/VegaLite.jl/stable/).

# Connecting to Other Languages

Using Julia doesn't mean you have to leave all the packages you knew in other languages behind. In Julia, it's often possible to even easily and quickly invoke code from other languages *from within Julia*.

[RCall.jl](https://juliainterop.github.io/RCall.jl/stable/gettingstarted/) provides a very convenient interface for interacting with R. [JellyMe4.jl](https://github.com/palday/JellyMe4.jl/) adds support for moving MixedModels.jl and `lme4` models back and forth between the languages (which means that you can use `emmeans`, `sjtools`, `DHARMa`, `car`, etc. to examine MixedModels.jl models!). [RData.jl](https://github.com/JuliaData/RData.jl) provides support for reading `.rds` and `.rda` files from Julia, while [RDatasets.jl](https://github.com/JuliaStats/RDatasets.jl) provides convenient access to many of the standard datasets provided by R and various R packages.

[PyCall.jl](https://github.com/JuliaPy/PyCall.jl/) provides a very convenient way for interacting with Python code and packages. [PyPlot.jl](https://github.com/JuliaPy/PyPlot.jl) builds upon this foundation to provide support for Python's `matplotlib`. Similarly, [PyMNE.jl](https://github.com/beacon-biosignals/PyMNE.jl) and [PyFOOOF.jl](https://github.com/beacon-biosignals/pyfooof.jl) provide some additional functionality to make interacting with MNE-Python and FOOOF from within Julia even easier than with vanilla PyCall. More recently, [PythonCall.jl](https://github.com/cjdoris/PythonCall.jl) has proven to be a populat alternative to PyCall.jl.

For MATLAB users, there is also [MATLAB.jl](https://github.com/JuliaInterop/MATLAB.jl)

[Cxx.jl](https://juliainterop.github.io/Cxx.jl/stable/) provides interoperability with C++. It also provides a C++ REPL mode, making it possible to treating C++ much more like a dynamic language than the traditional compiler toolchain would allow.

Support for calling C and Fortran is [part of the Julia standard library](https://docs.julialang.org/en/v1/manual/calling-c-and-fortran-code/).<|MERGE_RESOLUTION|>--- conflicted
+++ resolved
@@ -36,15 +36,9 @@
 
 DataFrame.jl's mini language can be a bit daunting, if you're used to manipulations in the style of base R or the tidyverse. For that, there are several options; recently, we'e had particularly nice experiences with [DataFrameMacros.jl](https://github.com/jkrumbiegel/DataFrameMacros.jl) and [Chain.jl](https://github.com/jkrumbiegel/Chain.jl) for a convenient syntax to connect or "pipe" together successive operations. It's your choice whether and which of these add-ons you want to use! Phillip tends to write his code using raw DataFrames.jl, but Doug really enjoys DataFrameMacros.jl.
 
-<<<<<<< HEAD
 The recently added [Tidier](https://github.com/TidierOrg/) collection of Julia packages is popular with those coming from the tidyverse.
 
 ## Regression
-=======
-There's also [Tidier.jl](https://tidierorg.github.io/Tidier.jl/stable/), which is "a 100% Julia implementation of the R tidyverse mini-language in Julia". Phillip and Doug aren't huge fans of this package because it encourages patterns from R that they consider problematic, but each user can choose their own path. 😃
-
-# Regression
->>>>>>> a9d2a377
 
 Unlike in R, neither formula processing nor basic regression are part of the base language or the standard library.
 
