---
title: Analysis of the sleepstudy data
jupyter: julia-1.9
---

The `sleepstudy` data are from a study of the effects of sleep deprivation on response time reported in  @Balkin2000 and in @Belenky2003.
Eighteen subjects were allowed only 3 hours of time to sleep each night for 9 successive nights.
Their reaction time was measured each day, starting the day before the first night of sleep deprivation, when the subjects were on their regular sleep schedule.

::: {.callout-note}
This description is inaccurate.
In fact the first two days were acclimatization, the third was a baseline and sleep deprivation was only enforced after day 2.
To allow for comparison with earlier analyses of these data we retain the old data description for this notebook only.
:::

# Loading the data

First attach the MixedModels package and other packages for plotting.
The CairoMakie package allows the Makie graphics system [@Danisch2021] to generate high quality static images.
Activate that package with the SVG (Scalable Vector Graphics) backend.

```{julia}
#| code-fold: true
#| output: false
using CairoMakie       # graphics back-end
using DataFrames
using KernelDensity    # density estimation
using MixedModels
using MixedModelsMakie # diagnostic plots
using ProgressMeter
using Random           # random number generators
using RCall            # call R from Julia
<<<<<<< HEAD
=======
using SMLP2023
>>>>>>> a9d2a377
using SMLP2023: dataset

ProgressMeter.ijulia_behavior(:clear)
CairoMakie.activate!(; type="svg")
```

The `sleepstudy` data are one of the datasets available with the `MixedModels` package.  It is re-exported by the `SMLP2023` package's `dataset` function.

```{julia}
sleepstudy = dataset("sleepstudy")
```

@fig-reaction_vs_days_by_subject displays the data in a multi-panel plot created with the `lattice` package in `R` [@Sarkar2008], using [RCall.jl](https://github.com/JuliaInterop/RCall.jl).

```{julia}
#| code-fold: true
#| label: fig-reaction_vs_days_by_subject
#| fig-cap: Average response time versus days of sleep deprivation by subject
RCall.ijulia_setdevice(MIME("image/svg+xml"); width=10, height=4.5)
R"""
require("lattice", quietly=TRUE)
print(xyplot(reaction ~ days | subj,
  $(DataFrame(sleepstudy)),
  aspect="xy",
  layout=c(9,2),
  type=c("g", "p", "r"),
  index.cond=function(x,y) coef(lm(y ~ x))[1],
  xlab = "Days of sleep deprivation",
  ylab = "Average reaction time (ms)"
))
""";
```

Each panel shows the data from one subject and a line fit by least squares to that subject's data.
Starting at the lower left panel and proceeding across rows, the panels are ordered by increasing intercept of the least squares line.

There are some deviations from linearity within the panels but the deviations are neither substantial nor systematic.

# Fitting an initial model

```{julia}
#| lst-label: m1
contrasts = Dict{Symbol,Any}(:subj => Grouping())
m1 = let f = @formula(reaction ~ 1 + days + (1 + days | subj))
  fit(MixedModel, f, sleepstudy; contrasts)
end
```

This model includes fixed effects for the intercept, representing the typical reaction time at the beginning of the experiment with zero days of sleep deprivation, and the slope w.r.t. days of sleep deprivation.
The parameter estimates are about 250 ms. typical reaction time without deprivation and a typical increase of 10.5 ms. per day of sleep deprivation.

The random effects represent shifts from the typical behavior for each subject.
The shift in the intercept has a standard deviation of about 24 ms. which would suggest a range of about 200 ms. to 300 ms. in the intercepts.
Similarly within-subject slopes would be expected to have a range of about 0 ms./day up to 20 ms./day.

The random effects for the slope and for the intercept are allowed to be correlated within subject.
The estimated correlation, 0.08, is small.
This estimate is not shown in the default display above but is shown in the output from `VarCorr` (variance components and correlations).

```{julia}
VarCorr(m1)
```

Technically, the random effects for each subject are unobserved random variables and are not "parameters" in the model per se.
Hence we do not report standard errors or confidence intervals for these deviations.
However, we can produce prediction intervals on the random effects for each subject.
Because the experimental design is balanced, these intervals will have the same width for all subjects.

A plot of the prediction intervals versus the level of the grouping factor (`subj`, in this case) is sometimes called a *caterpillar* plot because it can look like a fuzzy caterpillar if there are many levels of the grouping factor.
By default, the levels of the grouping factor are sorted by increasing value of the first random effect.

```{julia}
#| code-fold: true
#| fig-cap: Prediction intervals on random effects for model m1
#| label: fig-m1caterpillar
caterpillar(m1)
```

@fig-m1caterpillar reinforces the conclusion that there is little correlation between the random effect for intercept and the random effect for slope.

# A model with uncorrelated random effects

The `zerocorr` function applied to a random-effects term creates uncorrelated vector-valued per-subject random effects.

```{julia}
#| lst-label: m2
m2 = let f = @formula reaction ~ 1 + days + zerocorr(1 + days | subj)
  fit(MixedModel, f, sleepstudy; contrasts)
end
```

Again, the default display doesn't show that there is no correlation parameter to be estimated in this model, but the `VarCorr` display does.

```{julia}
VarCorr(m2)
```

This model has a slightly lower log-likelihood than does `m1` and one fewer parameter than `m1`.
A likelihood-ratio test can be used to compare these nested models.

```{julia}
MixedModels.likelihoodratiotest(m2, m1)
```

Alternatively, the AIC or BIC values can be compared.

```{julia}
#| code-fold: true
let mods = [m2, m1]
  Table(;
    model=[:m2, :m1],
    pars=dof.(mods),
    geomdof=(sum ∘ leverage).(mods),
    AIC=aic.(mods),
    BIC=bic.(mods),
    AICc=aicc.(mods),
  )
end
```

The goodness of fit measures: AIC, BIC, and AICc, are all on a "smaller is better" scale and, hence, they all prefer `m2`.

The `pars` column, which is the same as the `model-dof` column in the likelihood ratio test output, is simply a count of the number of parameters to be estimated when fitting the model.
For example, in `m2` there are two fixed-effects parameters and three variance components (including the residual variance).

An alternative, more geometrically inspired definition of "degrees of freedom", is the sum of the leverage values, called `geomdof` in this table.

Interestingly, the model with fewer parameters, `m2`, has a greater sum of the leverage values than the model with more parameters, `m1`.
We're not sure what to make of that.

In both cases the sum of the leverage values is toward the upper end of the range of possible values, which is the rank of the fixed-effects model matrix (2) up to the rank of the fixed-effects plus the random effects model matrix (2 + 36 = 38).

::: {.callout-note}
I think that the upper bound may be 36, not 38, because the two columns of X lie in the column span of Z
:::

This comparison does show, however, that a simple count of the parameters in a mixed-effects model can underestimate, sometimes drastically, the model complexity.
This is because a single variance component or multiple components can add many dimensions to the linear predictor.

# Some diagnostic plots

In mixed-effects models the *linear predictor* expression incorporates *fixed-effects parameters*, which summarize trends for the population or certain well-defined subpopulations, and *random effects* which represent deviations associated with the *experimental units* or *observational units* - individual subjects, in this case.
The random effects are modeled as unobserved random variables.

The conditional means of these random variables, sometimes called the BLUPs or *Best Linear Unbiased Predictors*, are not simply the least squares estimates.
They are attenuated or *shrunk* towards zero to reflect the fact that the individuals are assumed to come from a population.
A *shrinkage plot*, @fig-m1shrinkage, shows the BLUPs from the model fit compared to the values without any shrinkage.
If the BLUPs are similar to the unshrunk values then the more complicated model accounting for individual differences is supported.
If the BLUPs are strongly shrunk towards zero then the additional complexity in the model to account for individual differences is not providing sufficient increase in fidelity to the data to warrant inclusion.

```{julia}
#| code-fold: true
#| fig-cap: Shrinkage plot of means of the random effects in model m1
#| label: fig-m1shrinkage
shrinkageplot!(Figure(; resolution=(500, 500)), m1)
```

::: {.callout-note}
This plot could be drawn as `shrinkageplot(m1)`.
The reason for explicitly creating a `Figure` to be modified by `shrinkageplot!` is to control the resolution.
:::

This plot shows an intermediate pattern.
The random effects are somewhat shrunk toward the origin, a model simplification trend, but not completely shrunk - indicating that fidelity to the data is enhanced with these additional coefficients in the linear predictor.

If the shrinkage were primarily in one direction - for example, if the arrows from the unshrunk values to the shrunk values were mostly in the vertical direction - then we would get an indication that we could drop the random effect for slope and revert to a simpler model.
This is not the case here.

As would be expected, the unshrunk values that are further from the origin tend to be shrunk more toward the origin.  That is, the arrows that originate furthest from the origin are longer.
However, that is not always the case.
The arrow in the upper right corner, from `S337`, is relatively short.
Examination of the panel for `S337` in the data plot shows a strong linear trend, even though both the intercept and the slope are unusually large.
The neighboring panels in the data plot, `S330` and `S331`, have more variability around the least squares line and are subject to a greater amount of shrinkage in the model.
(They correspond to the two arrows on the right hand side of the figure around -5 on the vertical scale.)

# Assessing variability by bootstrapping

The speed of fitting linear mixed-effects models using `MixedModels.jl` allows for using simulation-based approaches to inference instead of relying on approximate standard errors.
A *parametric bootstrap sample* for model `m` is a collection of models of the same form as `m` fit to data values simulated from `m`.
That is, we pretend that `m` and its parameter values are the *true* parameter values, simulate data from these values, and estimate parameters from the simulated data.

Simulating and fitting a substantial number of model fits, 5000 in this case, takes only a few seconds, following which we extract a data frame of the parameter estimates and plot densities of some of these estimates.

```{julia}
rng = Random.seed!(42)    # initialize a random number generator
m1bstp = parametricbootstrap(rng, 5000, m1; hide_progress=true)
tbl = m1bstp.tbl
```

An empirical density plot of the estimates for the fixed-effects coefficients, @fig-bsbetadensity, shows the normal distribution, "bell-curve", shape as we might expect.

```{julia}
#| code-fold: true
#| fig-cap: 'Empirical density plots of bootstrap replications of fixed-effects parameter estimates'
#| label: fig-bsbetadensity
begin
  f1 = Figure(; resolution=(1000, 400))
  CairoMakie.density!(
    Axis(f1[1, 1]; xlabel="Intercept [ms]"), tbl.β1
  )
  CairoMakie.density!(
    Axis(f1[1, 2]; xlabel="Coefficient of days [ms/day]"),
    tbl.β2
  )
  f1
end
```

It is also possible to create interval estimates of the parameters from the bootstrap replicates.
We define the 1-α `shortestcovint` to be the shortest interval that contains a proportion 1-α (defaults to 95%) of the bootstrap estimates of the parameter.

```{julia}
Table(shortestcovint(m1bstp))
```

The intervals look reasonable except that the upper end point of the interval for ρ1, the correlation coefficient, is 1.0 .
It turns out that the estimates of ρ have a great deal of variability.

Because there are several values on the boundary (`ρ = 1.0`) and a *pulse* like this is not handled well by a density plot, we plot this sample as a histogram, @fig-correlationhist.

```{julia}
#| code-fold: true
#| fig-cap: 'Histogram of bootstrap replications of the within-subject correlation parameter'
#| label: fig-correlationhist
hist(
  tbl.ρ1;
  bins=40,
  axis=(; xlabel="Estimated correlation of the random effects"),
  figure=(; resolution=(500, 500)),
)
```

Finally, density plots for the variance components (but on the scale of the standard deviation), @fig-bssigmadensity, show reasonable symmetry.

```{julia}
#| code-fold: true
#| fig-cap: 'Empirical density plots of bootstrap replicates of standard deviation estimates'
#| label: fig-bssigmadensity
begin
  f2 = Figure(; resolution=(1000, 300))
  CairoMakie.density!(
    Axis(f2[1, 1]; xlabel="Residual σ"),
    tbl.σ,
  )
  CairoMakie.density!(
    Axis(f2[1, 2]; xlabel="subj-Intercept σ"),
    tbl.σ1,
  )
  CairoMakie.density!(
    Axis(f2[1, 3]; xlabel="subj-slope σ"),
    tbl.σ2,
  )
  f2
end
```

The estimates of the coefficients, β₁ and β₂, are not highly correlated as shown in a scatterplot of the bootstrap estimates, @fig-bsbetacontours .

```{julia}
vcov(m1; corr=true)  # correlation estimate from the model
```

```{julia}
#| code-fold: true
#| fig-cap: 'Scatter-plot of bootstrap replicates of fixed-effects estimates with contours'
#| label: fig-bsbetacontours
let
  scatter(
    tbl.β1, tbl.β2,
    color=(:blue, 0.20),
    axis=(; xlabel="Intercept", ylabel="Coefficient of days"),
    figure=(; resolution=(500, 500)),
  )
  contour!(kde((tbl.β1, tbl.β2)))
  current_figure()
end
```

# References

::: {#refs}
:::<|MERGE_RESOLUTION|>--- conflicted
+++ resolved
@@ -30,10 +30,7 @@
 using ProgressMeter
 using Random           # random number generators
 using RCall            # call R from Julia
-<<<<<<< HEAD
-=======
 using SMLP2023
->>>>>>> a9d2a377
 using SMLP2023: dataset
 
 ProgressMeter.ijulia_behavior(:clear)
