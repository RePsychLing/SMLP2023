--- conflicted
+++ resolved
@@ -6,11 +6,7 @@
 
 # Background
 
-<<<<<<< HEAD
-@Kliegl2015 is a follow-up to @Kliegl2011 (see also script `mmt_kwdyz11.qmd`) from an experiment looking at a variety of effects of visual cueing under four different cue-target relations (CTRs).
-=======
-@Kliegl2015 is a follow-up to @Kliegl2010 (see also script `kwdyz11.qmd`) from an experiment looking at a variety of effects of visual cueing under four different cue-target relations (CTRs).
->>>>>>> 4837b0e1
+@Kliegl2015 is a follow-up to @Kliegl2011 (see also script `kwdyz11.qmd`) from an experiment looking at a variety of effects of visual cueing under four different cue-target relations (CTRs).
 In this experiment two rectangles are displayed (1) in horizontal orientation , (2) in vertical orientation, (3) in left diagonal orientation, or in (4) right diagonal orientation relative to a central fixation point.
 Subjects react to the onset of a small or a large visual target occuring at one of the four ends of the two rectangles.
 The target is cued validly on 70% of trials by a brief flash of the corner of the rectangle at which it appears; it is cued invalidly at the three other locations 10% of the trials each.
