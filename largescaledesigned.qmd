--- conflicted
+++ resolved
@@ -19,21 +19,13 @@
 using MixedModels
 using MixedModelsMakie
 using ProgressMeter
-<<<<<<< HEAD
-=======
 using SMLP2023
->>>>>>> a9d2a377
 using SMLP2023: dataset
 using StandardizedPredictors
 using StatsBase
 
-<<<<<<< HEAD
-CairoMakie.activate!(; type="svg")
-ProgressMeter.ijulia_behavior(:clear)
-=======
 CairoMakie.activate!(; type="svg");
 ProgressMeter.ijulia_behavior(:clear);
->>>>>>> a9d2a377
 ```
 
 The English Lexicon Project [@Balota_2007] was a large-scale multicenter study to examine properties of English words.
@@ -604,22 +596,14 @@
 Other covariates associated with the item are available as
 
 ```{julia}
-<<<<<<< HEAD
-elpldtitem = DataFrame(dataset(:ELP_ldt_item))
-=======
 elpldtitem = DataFrame(dataset("ELP_ldt_item"))
->>>>>>> a9d2a377
 describe(elpldtitem)
 ```
 
 and those associated with the subject are
 
 ```{julia}
-<<<<<<< HEAD
-elpldtsubj = DataFrame(dataset(:ELP_ldt_subj))
-=======
 elpldtsubj = DataFrame(dataset("ELP_ldt_subj"))
->>>>>>> a9d2a377
 describe(elpldtsubj)
 ```
 
